--- conflicted
+++ resolved
@@ -112,12 +112,11 @@
 		None => None,
 	};
 
-<<<<<<< HEAD
 	let services = Services::default().with_network(true);
 	let services = match consensus.fork {
 		ConsensusFork::BitcoinCash(_) => services.with_bitcoin_cash(true),
 		ConsensusFork::NoFork | ConsensusFork::SegWit2x(_) => services,
-=======
+
 	let verification_level = match matches.value_of("verification-level") {
 		Some(s) if s == "full" => VerificationLevel::Full,
 		Some(s) if s == "header" => VerificationLevel::Header,
@@ -132,7 +131,6 @@
 			edge.reversed()
 		},
 		_ => magic.default_verification_edge(),
->>>>>>> a2ae59c0
 	};
 
 	let config = Config {
