--- conflicted
+++ resolved
@@ -133,14 +133,10 @@
 	}
 
 	pub fn on_peer_transaction(&self, peer_index: usize, message: types::Tx) {
-<<<<<<< HEAD
-		trace!(target: "sync", "Got `transaction` message from peer#{}. Transaction hash: {}", peer_index, message.transaction.hash());
+		trace!(target: "sync", "Got `transaction` message from peer#{}. Transaction hash: {}", peer_index, message.transaction.hash().to_reversed_str());
 
 		// try to process new transaction
 		self.client.lock().on_peer_transaction(peer_index, message.transaction);
-=======
-		trace!(target: "sync", "Got `transaction` message from peer#{}. Transaction hash: {}", peer_index, message.transaction.hash().to_reversed_str());
->>>>>>> de87b6f0
 	}
 
 	pub fn on_peer_block(&self, peer_index: usize, message: types::Block) {
@@ -211,18 +207,14 @@
 		self.client.lock().on_peer_blocks_notfound(peer_index, blocks_inventory);
 	}
 
-<<<<<<< HEAD
-	fn transactions_inventory(&self, inventory: &Vec<InventoryVector>) -> Vec<H256> {
+	fn transactions_inventory(&self, inventory: &[InventoryVector]) -> Vec<H256> {
 		inventory.iter()
 			.filter(|item| item.inv_type == InventoryType::MessageTx)
 			.map(|item| item.hash.clone())
 			.collect()
 	}
 
-	fn blocks_inventory(&self, inventory: &Vec<InventoryVector>) -> Vec<H256> {
-=======
 	fn blocks_inventory(&self, inventory: &[InventoryVector]) -> Vec<H256> {
->>>>>>> de87b6f0
 		inventory.iter()
 			.filter(|item| item.inv_type == InventoryType::MessageBlock)
 			.map(|item| item.hash.clone())
