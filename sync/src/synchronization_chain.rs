use std::fmt;
use std::sync::Arc;
use std::collections::{VecDeque, HashMap};
use std::collections::hash_map::Entry;
use parking_lot::RwLock;
use chain::{Block, BlockHeader, Transaction};
use db;
use best_headers_chain::{BestHeadersChain, Information as BestHeadersInformation};
use primitives::hash::H256;
use hash_queue::{HashQueueChain, HashPosition};
use miner::{MemoryPool, MemoryPoolInformation};

/// Thread-safe reference to `Chain`
pub type ChainRef = Arc<RwLock<Chain>>;

/// Index of 'verifying' queue
const VERIFYING_QUEUE: usize = 0;
/// Index of 'requested' queue
const REQUESTED_QUEUE: usize = 1;
/// Index of 'scheduled' queue
const SCHEDULED_QUEUE: usize = 2;
/// Number of hash queues
const NUMBER_OF_QUEUES: usize = 3;

/// Block insertion result
#[derive(Debug, Default)]
pub struct BlockInsertionResult {
	/// Transaction to 'reverify'
	pub transactions_to_reverify: Vec<(H256, Transaction)>,
}

/// Block synchronization state
#[derive(Debug, Copy, Clone, Eq, PartialEq)]
pub enum BlockState {
	/// Block is unknown
	Unknown,
	/// Scheduled for requesting
	Scheduled,
	/// Requested from peers
	Requested,
	/// Currently verifying
	Verifying,
	/// In storage
	Stored,
}

/// Transactions synchronization state
#[derive(Debug, Copy, Clone, Eq, PartialEq)]
pub enum TransactionState {
	/// Transaction is unknown
	Unknown,
	/// Currently verifying
	Verifying,
	/// In memory pool
	InMemory,
	/// In storage
	Stored,
}

/// Synchronization chain information
pub struct Information {
	/// Number of blocks hashes currently scheduled for requesting
	pub scheduled: u32,
	/// Number of blocks hashes currently requested from peers
	pub requested: u32,
	/// Number of blocks currently verifying
	pub verifying: u32,
	/// Number of blocks in the storage
	pub stored: u32,
	/// Information on memory pool
	pub transactions: MemoryPoolInformation,
	/// Information on headers chain
	pub headers: BestHeadersInformation,
}

/// Result of intersecting chain && inventory
#[derive(Debug, PartialEq)]
pub enum HeadersIntersection {
	/// 3.2: No intersection with in-memory queue && no intersection with db
	NoKnownBlocks(usize),
	/// 2.3: Inventory has no new blocks && some of blocks in inventory are in in-memory queue
	InMemoryNoNewBlocks,
	/// 2.4.2: Inventory has new blocks && these blocks are right after chain' best block
	InMemoryMainNewBlocks(usize),
	/// 2.4.3: Inventory has new blocks && these blocks are forked from our chain' best block
	InMemoryForkNewBlocks(usize),
	/// 3.3: No intersection with in-memory queue && has intersection with db && all blocks are already stored in db
	DbAllBlocksKnown,
	/// 3.4: No intersection with in-memory queue && has intersection with db && some blocks are not yet stored in db
	DbForkNewBlocks(usize),
}

/// Blockchain from synchroniation point of view, consisting of:
/// 1) all blocks from the `storage` [oldest blocks]
/// 2) all blocks currently verifying by `verification_queue`
/// 3) all blocks currently requested from peers
/// 4) all blocks currently scheduled for requesting [newest blocks]
pub struct Chain {
	/// Genesis block hash (stored for optimizations)
	genesis_block_hash: H256,
	/// Best storage block (stored for optimizations)
	best_storage_block: db::BestBlock,
	/// Local blocks storage
	storage: Arc<db::Store>,
	/// In-memory queue of blocks hashes
	hash_chain: HashQueueChain,
	/// In-memory queue of blocks headers
	headers_chain: BestHeadersChain,
	/// Currently verifying transactions
	verifying_transactions: HashMap<H256, Transaction>,
	/// Transactions memory pool
	memory_pool: MemoryPool,
}

impl BlockState {
	pub fn from_queue_index(queue_index: usize) -> BlockState {
		match queue_index {
			SCHEDULED_QUEUE => BlockState::Scheduled,
			REQUESTED_QUEUE => BlockState::Requested,
			VERIFYING_QUEUE => BlockState::Verifying,
			_ => panic!("Unsupported queue_index: {}", queue_index),
		}
	}

	pub fn to_queue_index(&self) -> usize {
		match *self {
			BlockState::Scheduled => SCHEDULED_QUEUE,
			BlockState::Requested => REQUESTED_QUEUE,
			BlockState::Verifying => VERIFYING_QUEUE,
			_ => panic!("Unsupported queue: {:?}", self),
		}
	}
}

impl Chain {
	/// Create new `Chain` with given storage
	pub fn new(storage: Arc<db::Store>) -> Self {
		// we only work with storages with genesis block
		let genesis_block_hash = storage.block_hash(0)
			.expect("storage with genesis block is required");
		let best_storage_block = storage.best_block()
			.expect("non-empty storage is required");

		Chain {
			genesis_block_hash: genesis_block_hash.clone(),
			best_storage_block: best_storage_block,
			storage: storage,
			hash_chain: HashQueueChain::with_number_of_queues(NUMBER_OF_QUEUES),
			headers_chain: BestHeadersChain::new(genesis_block_hash),
			verifying_transactions: HashMap::new(),
			memory_pool: MemoryPool::new(),
		}
	}

	/// Get information on current blockchain state
	pub fn information(&self) -> Information {
		Information {
			scheduled: self.hash_chain.len_of(SCHEDULED_QUEUE),
			requested: self.hash_chain.len_of(REQUESTED_QUEUE),
			verifying: self.hash_chain.len_of(VERIFYING_QUEUE),
			stored: self.best_storage_block.number + 1,
			transactions: self.memory_pool.information(),
			headers: self.headers_chain.information(),
		}
	}

	/// Get storage
	pub fn storage(&self) -> Arc<db::Store> {
		self.storage.clone()
	}

	/// Get number of blocks in given state
	pub fn length_of_blocks_state(&self, state: BlockState) -> u32 {
		match state {
			BlockState::Stored => self.best_storage_block.number + 1,
			_ => self.hash_chain.len_of(state.to_queue_index()),
		}
	}

	/// Get best block
	pub fn best_block(&self) -> db::BestBlock {
		match self.hash_chain.back() {
			Some(hash) => db::BestBlock {
				number: self.best_storage_block.number + self.hash_chain.len(),
				hash: hash.clone(),
			},
			None => self.best_storage_block.clone(),
		}
	}

	/// Get best storage block
	pub fn best_storage_block(&self) -> db::BestBlock {
		self.best_storage_block.clone()
	}

	/// Get block header by hash
	pub fn block_hash(&self, number: u32) -> Option<H256> {
		if number <= self.best_storage_block.number {
			self.storage.block_hash(number)
		} else {
			// we try to keep these in order, but they are probably not
			self.hash_chain.at(number - self.best_storage_block.number)
		}
	}

	/// Get block number by hash
	pub fn block_number(&self, hash: &H256) -> Option<u32> {
		if let Some(number) = self.storage.block_number(hash) {
			return Some(number);
		}
		self.headers_chain.height(hash).map(|p| self.best_storage_block.number + p + 1)
	}

	/// Get block header by number
	pub fn block_header_by_number(&self, number: u32) -> Option<BlockHeader> {
		if number <= self.best_storage_block.number {
			// TODO: read block header only
			self.storage.block(db::BlockRef::Number(number)).map(|b| b.block_header)
		} else {
			self.headers_chain.at(number - self.best_storage_block.number)
		}
	}

	/// Get block header by hash
	pub fn block_header_by_hash(&self, hash: &H256) -> Option<BlockHeader> {
		if let Some(block) = self.storage.block(db::BlockRef::Hash(hash.clone())) {
			return Some(block.block_header);
		}
		self.headers_chain.by_hash(hash)
	}

	/// Get block state
	pub fn block_state(&self, hash: &H256) -> BlockState {
		match self.hash_chain.contains_in(hash) {
			Some(queue_index) => BlockState::from_queue_index(queue_index),
			None => if self.storage.contains_block(db::BlockRef::Hash(hash.clone())) {
				BlockState::Stored
			} else {
				BlockState::Unknown
			},
		}
	}

	/// Prepare block locator hashes, as described in protocol documentation:
	/// https://en.bitcoin.it/wiki/Protocol_documentation#getblocks
	/// When there are forked blocks in the queue, this method can result in
	/// mixed block locator hashes ([0 - from fork1, 1 - from fork2, 2 - from fork1]).
	/// Peer will respond with blocks of fork1 || fork2 => we could end up in some side fork
	/// To resolve this, after switching to saturated state, we will also ask all peers for inventory.
	pub fn block_locator_hashes(&self) -> Vec<H256> {
		let mut block_locator_hashes: Vec<H256> = Vec::new();

		// calculate for hash_queue
		let (local_index, step) = self.block_locator_hashes_for_queue(&mut block_locator_hashes);

		// calculate for storage
		let storage_index = if self.best_storage_block.number < local_index { 0 } else { self.best_storage_block.number - local_index };
		self.block_locator_hashes_for_storage(storage_index, step, &mut block_locator_hashes);
		block_locator_hashes
	}

	/// Schedule blocks hashes for requesting
	pub fn schedule_blocks_headers(&mut self, hashes: Vec<H256>, headers: Vec<BlockHeader>) {
		self.hash_chain.push_back_n_at(SCHEDULED_QUEUE, hashes);
		self.headers_chain.insert_n(headers);
	}

	/// Moves n blocks from scheduled queue to requested queue
	pub fn request_blocks_hashes(&mut self, n: u32) -> Vec<H256> {
		let scheduled = self.hash_chain.pop_front_n_at(SCHEDULED_QUEUE, n);
		self.hash_chain.push_back_n_at(REQUESTED_QUEUE, scheduled.clone());
		scheduled
	}

	/// Add block to verifying queue
	pub fn verify_block(&mut self, hash: H256, header: BlockHeader) {
		// insert header to the in-memory chain in case when it is not already there (non-headers-first sync)
		self.headers_chain.insert(header);
		self.hash_chain.push_back_at(VERIFYING_QUEUE, hash);
	}

	/// Moves n blocks from requested queue to verifying queue
	#[cfg(test)]
	pub fn verify_blocks_hashes(&mut self, n: u32) -> Vec<H256> {
		let requested = self.hash_chain.pop_front_n_at(REQUESTED_QUEUE, n);
		self.hash_chain.push_back_n_at(VERIFYING_QUEUE, requested.clone());
		requested
	}

	/// Insert new best block to storage
	pub fn insert_best_block(&mut self, hash: H256, block: &Block) -> Result<BlockInsertionResult, db::Error> {
		let is_appending_to_main_branch = self.best_storage_block.hash == block.block_header.previous_header_hash;

		// insert to storage
		try!(self.storage.insert_block(&block));

		// remember new best block hash
		self.best_storage_block = self.storage.best_block().expect("Inserted block above");

		// remove inserted block + handle possible reorganization in headers chain
		self.headers_chain.block_inserted_to_storage(&hash, &self.best_storage_block.hash);

		// deal with transactions. we have 3 cases here:
		// case 1: block has been added to the main branch
		if is_appending_to_main_branch {
			// double check
			assert_eq!(self.best_storage_block.hash, hash);

			// all transactions from this block were accepted
			// => delete accepted transactions from verification queue and from the memory pool
			let this_block_transactions_hashes = block.transactions.iter().map(|tx| tx.hash());
			for transaction_accepted in this_block_transactions_hashes {
				self.memory_pool.remove_by_hash(&transaction_accepted);
				self.verifying_transactions.remove(&transaction_accepted);
			}
			// no transactions to reverify, because we have just appended new transactions to the blockchain

			Ok(BlockInsertionResult {
				transactions_to_reverify: Vec::new(),
			})
		}
		// case 2: block has been added to the side branch with reorganization to this branch
		else if self.best_storage_block.hash == hash {
			// all transactions from this block were accepted
			// + all transactions from previous blocks of this fork were accepted
			// => delete accepted transactions from verification queue and from the memory pool
			let this_block_transactions_hashes = block.transactions.iter().map(|tx| tx.hash());
			let new_main_blocks_transactions_hashes = Vec::<H256>::new().into_iter(); // TODO need this information from storage.insert_block()
			for transaction_accepted in this_block_transactions_hashes.chain(new_main_blocks_transactions_hashes) {
				self.memory_pool.remove_by_hash(&transaction_accepted);
				self.verifying_transactions.remove(&transaction_accepted);
			}

			// reverify all transactions from old main branch' blocks
			let old_main_blocks_transactions_hashes = Vec::<H256>::new().into_iter(); // TODO need this information from storage.insert_block()
			let transactions_to_reverify: Vec<(H256, Transaction)> = old_main_blocks_transactions_hashes
				.map(|h| (h.clone(), self.storage.transaction(&h).expect("block in storage => block transaction in storage")))
				.collect();

			Ok(BlockInsertionResult {
				transactions_to_reverify: transactions_to_reverify,
			})
		}
		// case 3: block has been added to the side branch without reorganization to this branch
		else {
			// no transactions were accepted
			// no transactions to reverify
			Ok(BlockInsertionResult::default())
		}
	}

	/// Forget in-memory block
	pub fn forget_block(&mut self, hash: &H256) -> HashPosition {
		self.headers_chain.remove(hash);
		self.forget_block_leave_header(hash)
	}

	/// Forget in-memory blocks
	pub fn forget_blocks(&mut self, hashes: &[H256]) {
		for hash in hashes.iter() {
			self.forget_block(hash);
		}
	}

	/// Forget in-memory block, but leave its header in the headers_chain (orphan queue)
	pub fn forget_block_leave_header(&mut self, hash: &H256) -> HashPosition {
		match self.hash_chain.remove_at(VERIFYING_QUEUE, hash) {
			HashPosition::Missing => match self.hash_chain.remove_at(REQUESTED_QUEUE, hash) {
				HashPosition::Missing => self.hash_chain.remove_at(SCHEDULED_QUEUE, hash),
				position => position,
			},
			position => position,
		}
	}

	/// Forget in-memory blocks, but leave their headers in the headers_chain (orphan queue)
	pub fn forget_blocks_leave_header(&mut self, hashes: &[H256]) {
		for hash in hashes.iter() {
			self.forget_block_leave_header(hash);
		}
	}

	/// Forget in-memory block by hash if it is currently in given state
	#[cfg(test)]
	pub fn forget_block_with_state(&mut self, hash: &H256, state: BlockState) -> HashPosition {
		self.headers_chain.remove(hash);
		self.forget_block_with_state_leave_header(hash, state)
	}

	/// Forget in-memory block by hash if it is currently in given state
	pub fn forget_block_with_state_leave_header(&mut self, hash: &H256, state: BlockState) -> HashPosition {
		self.hash_chain.remove_at(state.to_queue_index(), hash)
	}

	/// Forget in-memory block by hash.
	/// Also forget all its known children.
	pub fn forget_block_with_children(&mut self, hash: &H256) {
		let mut removal_stack: VecDeque<H256> = VecDeque::new();
		let mut removal_queue: VecDeque<H256> = VecDeque::new();
		removal_queue.push_back(hash.clone());

		// remove in reverse order to minimize headers operations
		while let Some(hash) = removal_queue.pop_front() {
			removal_queue.extend(self.headers_chain.children(&hash));
			removal_stack.push_back(hash);
		}
		while let Some(hash) = removal_stack.pop_back() {
			self.forget_block(&hash);
		}
	}

	/// Forget all blocks with given state
	pub fn forget_all_blocks_with_state(&mut self, state: BlockState) {
		let hashes = self.hash_chain.remove_all_at(state.to_queue_index());
		self.headers_chain.remove_n(hashes);
	}

	/// Intersect chain with inventory
<<<<<<< HEAD
	pub fn intersect_with_blocks_headers(&self, hashes: &Vec<H256>, headers: &Vec<BlockHeader>) -> HeadersIntersection {
=======
	pub fn intersect_with_headers(&self, hashes: &[H256], headers: &[BlockHeader]) -> HeadersIntersection {
>>>>>>> de87b6f0
		let hashes_len = hashes.len();
		assert!(hashes_len != 0 && hashes.len() == headers.len());

		// giving that headers are ordered
		let (is_first_known, first_state) = match self.block_state(&hashes[0]) {
			BlockState::Unknown => (false, self.block_state(&headers[0].previous_header_hash)),
			state => (true, state),
		};
		match first_state {
			// if first block of inventory is unknown && its parent is unknonw => all other blocks are also unknown
			BlockState::Unknown => {
				HeadersIntersection::NoKnownBlocks(0)
			},
			// else if first block is known
			first_block_state => match self.block_state(&hashes[hashes_len - 1]) {
				// if last block is known to be in db => all inventory blocks are also in db
				BlockState::Stored => {
					HeadersIntersection::DbAllBlocksKnown
				},
				// if first block is known && last block is unknown but we know block before first one => intersection with queue or with db
				BlockState::Unknown if !is_first_known => {
					// previous block is stored => fork from stored block
					if first_state == BlockState::Stored {
						HeadersIntersection::DbForkNewBlocks(0)
					}
					// previous block is best block => no fork
					else if &self.best_block().hash == &headers[0].previous_header_hash {
						HeadersIntersection::InMemoryMainNewBlocks(0)
					}
					// previous block is not a best block => fork
					else {
						HeadersIntersection::InMemoryForkNewBlocks(0)
					}
				},
				// if first block is known && last block is unknown => intersection with queue or with db
				BlockState::Unknown if is_first_known => {
					// find last known block
					let mut previous_state = first_block_state;
					for (index, hash) in hashes.iter().enumerate().take(hashes_len).skip(1) {
						let state = self.block_state(hash);
						if state == BlockState::Unknown {
							// previous block is stored => fork from stored block
							if previous_state == BlockState::Stored {
								return HeadersIntersection::DbForkNewBlocks(index);
							}
							// previous block is best block => no fork
							else if &self.best_block().hash == &hashes[index - 1] {
								return HeadersIntersection::InMemoryMainNewBlocks(index);
							}
							// previous block is not a best block => fork
							else {
								return HeadersIntersection::InMemoryForkNewBlocks(index);
							}
						}
						previous_state = state;
					}

					// unreachable because last block is unknown && in above loop we search for unknown blocks
					unreachable!();
				},
				// if first block is known && last block is also known && is in queue => queue intersection with no new block
				_ => {
					HeadersIntersection::InMemoryNoNewBlocks
				}
			}
		}
	}

	/// Get transaction state
	pub fn transaction_state(&self, hash: &H256) -> TransactionState {
		if self.verifying_transactions.contains_key(hash) {
			return TransactionState::Verifying;
		}
		if self.memory_pool.contains(hash) {
			return TransactionState::InMemory;
		}
		if self.storage.contains_transaction(hash) {
			return TransactionState::Stored;
		}
		return TransactionState::Unknown;
	}

	/// Get transactions hashes with given state
	pub fn transactions_hashes_with_state(&self, state: TransactionState) -> Vec<H256> {
		match state {
			TransactionState::InMemory => self.memory_pool.get_transactions_ids(),
			_ => unimplemented!(),
		}
	}

	/// Add transaction to verifying queue
	pub fn verify_transaction(&mut self, hash: H256, tx: Transaction) {
		self.verifying_transactions.insert(hash, tx);
	}

	/// Remove verifying trasaction
	pub fn forget_verifying_transaction(&mut self, hash: &H256) -> bool {
		self.verifying_transactions.remove(hash).is_some()
	}

	/// Remove verifying trasaction + all dependent transactions currently verifying
	pub fn forget_verifying_transaction_with_children(&mut self, hash: &H256) {
		self.forget_verifying_transaction(hash);

		// TODO: suboptimal
		let mut queue: VecDeque<H256> = VecDeque::new();
		queue.push_back(hash.clone());
		while let Some(hash) = queue.pop_front() {
			let all_keys: Vec<_> = self.verifying_transactions.keys().cloned().collect();
			for h in all_keys {
				if let Entry::Occupied(entry) = self.verifying_transactions.entry(h.clone()) {
					if entry.get().inputs.iter().any(|i| &i.previous_output.hash == &hash) {
						queue.push_back(h);
						entry.remove_entry();
					}
				}
			}
		}
	}

	/// Insert transaction to memory pool
	pub fn insert_verified_transaction(&mut self, transaction: Transaction) {
		self.memory_pool.insert_verified(transaction);
	}

	/// Calculate block locator hashes for hash queue
	fn block_locator_hashes_for_queue(&self, hashes: &mut Vec<H256>) -> (u32, u32) {
		let queue_len = self.hash_chain.len();
		if queue_len == 0 {
			return (0, 1);
		}

		let mut index = queue_len - 1;
		let mut step = 1u32;
		loop {
			let block_hash = self.hash_chain[index].clone();
			hashes.push(block_hash);

			if hashes.len() >= 10 {
				step <<= 1;
			}
			if index < step {
				return (step - index - 1, step);
			}
			index -= step;
		}
	}

	/// Calculate block locator hashes for storage
	fn block_locator_hashes_for_storage(&self, mut index: u32, mut step: u32, hashes: &mut Vec<H256>) {
		loop {
			let block_hash = self.storage.block_hash(index)
				.expect("private function; index calculated in `block_locator_hashes`; qed");
			hashes.push(block_hash);

			if hashes.len() >= 10 {
				step <<= 1;
			}
			if index < step {
				// always include genesis hash
				if index != 0 {
					hashes.push(self.genesis_block_hash.clone())
				}

				break;
			}
			index -= step;
		}
	}
}

impl fmt::Debug for Information {
	fn fmt(&self, f: &mut fmt::Formatter) -> fmt::Result {
		write!(f, "[sch:{} / bh:{} -> req:{} -> vfy:{} -> stored: {}]", self.scheduled, self.headers.best, self.requested, self.verifying, self.stored)
	}
}

impl fmt::Debug for Chain {
	fn fmt(&self, f: &mut fmt::Formatter) -> fmt::Result {
		try!(writeln!(f, "chain: ["));
		{
			let mut num = self.best_storage_block.number;
			try!(writeln!(f, "\tworse(stored): {} {:?}", 0, self.storage.block_hash(0)));
			try!(writeln!(f, "\tbest(stored): {} {:?}", num, self.storage.block_hash(num)));

			let queues = vec![
				("verifying", VERIFYING_QUEUE),
				("requested", REQUESTED_QUEUE),
				("scheduled", SCHEDULED_QUEUE),
			];
			for (state, queue) in queues {
				let queue_len = self.hash_chain.len_of(queue);
				if queue_len != 0 {
					try!(writeln!(f, "\tworse({}): {} {:?}", state, num + 1, self.hash_chain.front_at(queue)));
					num += queue_len;
					if let Some(pre_best) = self.hash_chain.pre_back_at(queue) {
						try!(writeln!(f, "\tpre-best({}): {} {:?}", state, num - 1, pre_best));
					}
					try!(writeln!(f, "\tbest({}): {} {:?}", state, num, self.hash_chain.back_at(queue)));
				}
			}
		}
		writeln!(f, "]")
	}
}

#[cfg(test)]
mod tests {
	use std::sync::Arc;
	use chain::{Transaction, RepresentH256};
	use hash_queue::HashPosition;
	use super::{Chain, BlockState, TransactionState, HeadersIntersection};
	use db::{self, Store, BestBlock};
	use primitives::hash::H256;
	use test_data;

	#[test]
	fn chain_empty() {
		let db = Arc::new(db::TestStorage::with_genesis_block());
		let db_best_block = BestBlock { number: 0, hash: db.best_block().expect("storage with genesis block is required").hash };
		let chain = Chain::new(db.clone());
		assert_eq!(chain.information().scheduled, 0);
		assert_eq!(chain.information().requested, 0);
		assert_eq!(chain.information().verifying, 0);
		assert_eq!(chain.information().stored, 1);
		assert_eq!(chain.length_of_blocks_state(BlockState::Scheduled), 0);
		assert_eq!(chain.length_of_blocks_state(BlockState::Requested), 0);
		assert_eq!(chain.length_of_blocks_state(BlockState::Verifying), 0);
		assert_eq!(chain.length_of_blocks_state(BlockState::Stored), 1);
		assert_eq!(&chain.best_block(), &db_best_block);
		assert_eq!(chain.block_state(&db_best_block.hash), BlockState::Stored);
		assert_eq!(chain.block_state(&H256::from(0)), BlockState::Unknown);
	}

	#[test]
	fn chain_block_path() {
		let db = Arc::new(db::TestStorage::with_genesis_block());
		let mut chain = Chain::new(db.clone());

		// add 6 blocks to scheduled queue
		let blocks = test_data::build_n_empty_blocks_from_genesis(6, 0);
		let headers: Vec<_> = blocks.into_iter().map(|b| b.block_header).collect();
		let hashes: Vec<_> = headers.iter().map(|h| h.hash()).collect();
		chain.schedule_blocks_headers(hashes.clone(), headers);
		assert!(chain.information().scheduled == 6 && chain.information().requested == 0
			&& chain.information().verifying == 0 && chain.information().stored == 1);

		// move 2 best blocks to requested queue
		chain.request_blocks_hashes(2);
		assert!(chain.information().scheduled == 4 && chain.information().requested == 2
			&& chain.information().verifying == 0 && chain.information().stored == 1);
		// move 0 best blocks to requested queue
		chain.request_blocks_hashes(0);
		assert!(chain.information().scheduled == 4 && chain.information().requested == 2
			&& chain.information().verifying == 0 && chain.information().stored == 1);
		// move 1 best blocks to requested queue
		chain.request_blocks_hashes(1);
		assert!(chain.information().scheduled == 3 && chain.information().requested == 3
			&& chain.information().verifying == 0 && chain.information().stored == 1);

		// try to remove block 0 from scheduled queue => missing
		assert_eq!(chain.forget_block_with_state(&hashes[0], BlockState::Scheduled), HashPosition::Missing);
		assert!(chain.information().scheduled == 3 && chain.information().requested == 3
			&& chain.information().verifying == 0 && chain.information().stored == 1);
		// remove blocks 0 & 1 from requested queue
		assert_eq!(chain.forget_block_with_state(&hashes[1], BlockState::Requested), HashPosition::Inside(1));
		assert_eq!(chain.forget_block_with_state(&hashes[0], BlockState::Requested), HashPosition::Front);
		assert!(chain.information().scheduled == 3 && chain.information().requested == 1
			&& chain.information().verifying == 0 && chain.information().stored == 1);
		// mark 0 & 1 as verifying
		chain.verify_block(hashes[1].clone(), test_data::genesis().block_header);
		chain.verify_block(hashes[2].clone(), test_data::genesis().block_header);
		assert!(chain.information().scheduled == 3 && chain.information().requested == 1
			&& chain.information().verifying == 2 && chain.information().stored == 1);

		// mark block 0 as verified
		assert_eq!(chain.forget_block_with_state(&hashes[1], BlockState::Verifying), HashPosition::Front);
		assert!(chain.information().scheduled == 3 && chain.information().requested == 1
			&& chain.information().verifying == 1 && chain.information().stored == 1);
		// insert new best block to the chain
		chain.insert_best_block(test_data::block_h1().hash(), &test_data::block_h1()).expect("Db error");
		assert!(chain.information().scheduled == 3 && chain.information().requested == 1
			&& chain.information().verifying == 1 && chain.information().stored == 2);
		assert_eq!(db.best_block().expect("storage with genesis block is required").number, 1);
	}

	#[test]
	fn chain_block_locator_hashes() {
		let mut chain = Chain::new(Arc::new(db::TestStorage::with_genesis_block()));
		let genesis_hash = chain.best_block().hash;
		assert_eq!(chain.block_locator_hashes(), vec![genesis_hash.clone()]);

		let block1 = test_data::block_h1();
		let block1_hash = block1.hash();

		chain.insert_best_block(block1_hash.clone(), &block1).expect("Error inserting new block");
		assert_eq!(chain.block_locator_hashes(), vec![block1_hash.clone(), genesis_hash.clone()]);

		let block2 = test_data::block_h2();
		let block2_hash = block2.hash();

		chain.insert_best_block(block2_hash.clone(), &block2).expect("Error inserting new block");
		assert_eq!(chain.block_locator_hashes(), vec![block2_hash.clone(), block1_hash.clone(), genesis_hash.clone()]);

		let blocks0 = test_data::build_n_empty_blocks_from_genesis(11, 0);
		let headers0: Vec<_> = blocks0.into_iter().map(|b| b.block_header).collect();
		let hashes0: Vec<_> = headers0.iter().map(|h| h.hash()).collect();
		chain.schedule_blocks_headers(hashes0.clone(), headers0.clone());
		chain.request_blocks_hashes(10);
		chain.verify_blocks_hashes(10);

		assert_eq!(chain.block_locator_hashes(), vec![
			hashes0[10].clone(),
			hashes0[9].clone(),
			hashes0[8].clone(),
			hashes0[7].clone(),
			hashes0[6].clone(),
			hashes0[5].clone(),
			hashes0[4].clone(),
			hashes0[3].clone(),
			hashes0[2].clone(),
			hashes0[1].clone(),
			block2_hash.clone(),
			genesis_hash.clone(),
		]);

		let blocks1 = test_data::build_n_empty_blocks_from(6, 0, &headers0[10]);
		let headers1: Vec<_> = blocks1.into_iter().map(|b| b.block_header).collect();
		let hashes1: Vec<_> = headers1.iter().map(|h| h.hash()).collect();
		chain.schedule_blocks_headers(hashes1.clone(), headers1.clone());
		chain.request_blocks_hashes(10);

		assert_eq!(chain.block_locator_hashes(), vec![
			hashes1[5].clone(),
			hashes1[4].clone(),
			hashes1[3].clone(),
			hashes1[2].clone(),
			hashes1[1].clone(),
			hashes1[0].clone(),
			hashes0[10].clone(),
			hashes0[9].clone(),
			hashes0[8].clone(),
			hashes0[7].clone(),
			hashes0[5].clone(),
			hashes0[1].clone(),
			genesis_hash.clone(),
		]);

		let blocks2 = test_data::build_n_empty_blocks_from(3, 0, &headers1[5]);
		let headers2: Vec<_> = blocks2.into_iter().map(|b| b.block_header).collect();
		let hashes2: Vec<_> = headers2.iter().map(|h| h.hash()).collect();
		chain.schedule_blocks_headers(hashes2.clone(), headers2);

		assert_eq!(chain.block_locator_hashes(), vec![
			hashes2[2].clone(),
			hashes2[1].clone(),
			hashes2[0].clone(),
			hashes1[5].clone(),
			hashes1[4].clone(),
			hashes1[3].clone(),
			hashes1[2].clone(),
			hashes1[1].clone(),
			hashes1[0].clone(),
			hashes0[10].clone(),
			hashes0[8].clone(),
			hashes0[4].clone(),
			genesis_hash.clone(),
		]);
	}

	#[test]
	fn chain_intersect_with_inventory() {
		let mut chain = Chain::new(Arc::new(db::TestStorage::with_genesis_block()));
		// append 2 db blocks
		chain.insert_best_block(test_data::block_h1().hash(), &test_data::block_h1()).expect("Error inserting new block");
		chain.insert_best_block(test_data::block_h2().hash(), &test_data::block_h2()).expect("Error inserting new block");

		// prepare blocks
		let blocks0 = test_data::build_n_empty_blocks_from(9, 0, &test_data::block_h2().block_header);
		let headers0: Vec<_> = blocks0.into_iter().map(|b| b.block_header).collect();
		let hashes0: Vec<_> = headers0.iter().map(|h| h.hash()).collect();
		// append 3 verifying blocks, 3 requested blocks && 3 scheduled blocks
		chain.schedule_blocks_headers(hashes0.clone(), headers0.clone());
		chain.request_blocks_hashes(6);
		chain.verify_blocks_hashes(3);

		let blocks1 = test_data::build_n_empty_blocks(2, 0);
		let headers1: Vec<_> = blocks1.into_iter().map(|b| b.block_header).collect();
		let hashes1: Vec<_> = headers1.iter().map(|h| h.hash()).collect();
		assert_eq!(chain.intersect_with_blocks_headers(&hashes1, &headers1), HeadersIntersection::NoKnownBlocks(0));

		assert_eq!(chain.intersect_with_blocks_headers(&vec![
			hashes0[2].clone(),
			hashes0[3].clone(),
			hashes0[4].clone(),
			hashes0[5].clone(),
			hashes0[6].clone(),
		], &vec![
			headers0[2].clone(),
			headers0[3].clone(),
			headers0[4].clone(),
			headers0[5].clone(),
			headers0[6].clone(),
		]), HeadersIntersection::InMemoryNoNewBlocks);

		assert_eq!(chain.intersect_with_blocks_headers(&vec![
			hashes0[7].clone(),
			hashes0[8].clone(),
			hashes1[0].clone(),
			hashes1[1].clone(),
		], &vec![
			headers0[7].clone(),
			headers0[8].clone(),
			headers1[0].clone(),
			headers1[1].clone(),
		]), HeadersIntersection::InMemoryMainNewBlocks(2));

		assert_eq!(chain.intersect_with_blocks_headers(&vec![
			hashes0[6].clone(),
			hashes0[7].clone(),
			hashes1[0].clone(),
			hashes1[1].clone(),
		], &vec![
			headers0[6].clone(),
			headers0[7].clone(),
			headers1[0].clone(),
			headers1[1].clone(),
		]), HeadersIntersection::InMemoryForkNewBlocks(2));

		assert_eq!(chain.intersect_with_blocks_headers(&vec![
			test_data::block_h1().hash(),
			test_data::block_h2().hash(),
		], &vec![
			test_data::block_h1().block_header,
			test_data::block_h2().block_header,
		]), HeadersIntersection::DbAllBlocksKnown);

		assert_eq!(chain.intersect_with_blocks_headers(&vec![
			test_data::block_h2().hash(),
			hashes1[0].clone(),
		], &vec![
			test_data::block_h2().block_header,
			headers1[0].clone(),
		]), HeadersIntersection::DbForkNewBlocks(1));
	}

	#[test]
	fn chain_transaction_state() {
		let mut chain = Chain::new(Arc::new(db::TestStorage::with_genesis_block()));
		let genesis_block = test_data::genesis();
		let block1 = test_data::block_h1();
		let tx1: Transaction = test_data::TransactionBuilder::with_version(1).into();
		let tx2: Transaction = test_data::TransactionBuilder::with_version(2).into();
		let tx1_hash = tx1.hash();
		let tx2_hash = tx2.hash();
		chain.verify_transaction(tx1_hash.clone(), tx1);
		chain.insert_verified_transaction(tx2);

		assert_eq!(chain.transaction_state(&genesis_block.transactions[0].hash()), TransactionState::Stored);
		assert_eq!(chain.transaction_state(&block1.transactions[0].hash()), TransactionState::Unknown);
		assert_eq!(chain.transaction_state(&tx1_hash), TransactionState::Verifying);
		assert_eq!(chain.transaction_state(&tx2_hash), TransactionState::InMemory);
	}

	#[test]
	fn chain_block_transaction_is_removed_from_on_block_insert() {
		let b0 = test_data::block_builder().header().build().build();
		let b1 = test_data::block_builder().header().parent(b0.hash()).build()
			.transaction().coinbase()
				.output().value(10).build()
				.build()
			.transaction()
				.input().hash(H256::from(1)).index(1).build()
				.build()
			.build();
		let tx1 = b1.transactions[0].clone();
		let tx1_hash = tx1.hash();
		let tx2 = b1.transactions[0].clone();
		let tx2_hash = tx1.hash();

		let mut chain = Chain::new(Arc::new(db::TestStorage::with_blocks(&vec![b0])));
		chain.verify_transaction(tx1_hash.clone(), tx1);
		chain.insert_verified_transaction(tx2);

		// only one transaction is in the memory pool
		assert_eq!(chain.information().transactions.transactions_count, 1);

		// when block is inserted to the database => all accepted transactions are removed from mempool && verifying queue
		chain.insert_best_block(b1.hash(), &b1).expect("block accepted");

		assert_eq!(chain.information().transactions.transactions_count, 0);
		assert!(!chain.forget_verifying_transaction(&tx1_hash));
		assert!(!chain.forget_verifying_transaction(&tx2_hash));
	}

	#[test]
	fn chain_forget_verifying_transaction_with_children() {
		let test_chain = &mut test_data::ChainBuilder::new();
		test_data::TransactionBuilder::with_output(100).store(test_chain)	// t1
			.into_input(0).add_output(200).store(test_chain)				// t1 -> t2
			.into_input(0).add_output(300).store(test_chain)				// t1 -> t2 -> t3
			.set_default_input(0).set_output(400).store(test_chain);		// t4

		let mut chain = Chain::new(Arc::new(db::TestStorage::with_genesis_block()));
		chain.verify_transaction(test_chain.at(0).hash(), test_chain.at(0));
		chain.verify_transaction(test_chain.at(1).hash(), test_chain.at(1));
		chain.verify_transaction(test_chain.at(2).hash(), test_chain.at(2));
		chain.verify_transaction(test_chain.at(3).hash(), test_chain.at(3));

		chain.forget_verifying_transaction_with_children(&test_chain.at(0).hash());
		assert!(!chain.forget_verifying_transaction(&test_chain.at(0).hash()));
		assert!(!chain.forget_verifying_transaction(&test_chain.at(1).hash()));
		assert!(!chain.forget_verifying_transaction(&test_chain.at(2).hash()));
		assert!(chain.forget_verifying_transaction(&test_chain.at(3).hash()));
	}

	#[test]
	fn chain_transactions_hashes_with_state() {
		let test_chain = &mut test_data::ChainBuilder::new();
		test_data::TransactionBuilder::with_output(100).store(test_chain)	// t1
			.into_input(0).add_output(200).store(test_chain)				// t1 -> t2
			.into_input(0).add_output(300).store(test_chain)				// t1 -> t2 -> t3
			.set_default_input(0).set_output(400).store(test_chain);		// t4

		let mut chain = Chain::new(Arc::new(db::TestStorage::with_genesis_block()));
		chain.insert_verified_transaction(test_chain.at(0));
		chain.insert_verified_transaction(test_chain.at(1));
		chain.insert_verified_transaction(test_chain.at(2));
		chain.insert_verified_transaction(test_chain.at(3));

		let chain_transactions = chain.transactions_hashes_with_state(TransactionState::InMemory);
		assert!(chain_transactions.contains(&test_chain.at(0).hash()));
		assert!(chain_transactions.contains(&test_chain.at(1).hash()));
		assert!(chain_transactions.contains(&test_chain.at(2).hash()));
		assert!(chain_transactions.contains(&test_chain.at(3).hash()));
	}
}<|MERGE_RESOLUTION|>--- conflicted
+++ resolved
@@ -416,11 +416,7 @@
 	}
 
 	/// Intersect chain with inventory
-<<<<<<< HEAD
-	pub fn intersect_with_blocks_headers(&self, hashes: &Vec<H256>, headers: &Vec<BlockHeader>) -> HeadersIntersection {
-=======
-	pub fn intersect_with_headers(&self, hashes: &[H256], headers: &[BlockHeader]) -> HeadersIntersection {
->>>>>>> de87b6f0
+	pub fn intersect_with_blocks_headers(&self, hashes: &[H256], headers: &[BlockHeader]) -> HeadersIntersection {
 		let hashes_len = hashes.len();
 		assert!(hashes_len != 0 && hashes.len() == headers.len());
 
